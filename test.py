# test.py - Runs tests for the fscryptctl binary
#
# Copyright 2017 Google Inc.
# Author: Joe Richey (joerichey@google.com)
#
# Licensed under the Apache License, Version 2.0 (the "License"); you may not
# use this file except in compliance with the License. You may obtain a copy of
# the License at
#
#     http://www.apache.org/licenses/LICENSE-2.0
#
# Unless required by applicable law or agreed to in writing, software
# distributed under the License is distributed on an "AS IS" BASIS, WITHOUT
# WARRANTIES OR CONDITIONS OF ANY KIND, either express or implied. See the
# License for the specific language governing permissions and limitations under
# the License.

import keyutils
import pytest
import os

key_length = 64 # 512 bit keys
test_env_var = "TEST_FILESYSTEM_ROOT"
test_data = "some test file data"

# Key descriptor test cases generated using:
#   printf <key_contents>
#       | sha512sum --binary
#       | head --bytes=128
#       | xxd -r -p
#       | sha512sum --binary
#       | head --bytes=16

<<<<<<< HEAD
kl = key_length/2
test_key = (b'a' * kl) + (b'1' * kl)
test_descriptor = b'e355a76a11a1be18'
key_tests = [
    (test_key, test_descriptor),
    ((b'b' * kl) + (b'c' * kl), b'af6772415baa0732'),
    ((b'3' * kl) + (b'd' * kl), b'53f4299e3ad10963'),
=======
# The first and second groups of 256 bits must be different.
half_length = key_length/2
test_key = (b'a' * half_length) + (b'1' * half_length)
test_descriptor = b'e355a76a11a1be18'
key_tests = [
    (test_key, test_descriptor),
    ((b'b' * half_length) + (b'2' * half_length), b'89bb6950c691e91a'),
    ((b'c' * half_length) + (b'3' * half_length), b'338561500b313743'),
>>>>>>> bbd5ed03
]


def first_line(text):
    """ returns the first line of text without a newline """
    return text.split('\n', 1)[0]


def invoke(binary_path, stdin, *args):
    """ Calls the binary at binary_path with the specified stdin and arguments.
    If the command completes successfully, returns the first line of stdin. On
    failure, raises an error with the first line of stderr. """
    from subprocess import Popen, PIPE, CalledProcessError

    p = Popen([binary_path] + list(args), stdin=PIPE, stdout=PIPE, stderr=PIPE)
    stdout, stderr = p.communicate(stdin)

    # Check for errors
    if p.returncode != 0:
        if stderr != "":
            raise SystemError(first_line(stderr))
        else:
            raise CalledProcessError(p.returncode, binary_path)

    return first_line(stdout)

def device(mountpoint):
    """ Returns the device of a mountpoint. """
    from subprocess import check_output
    for line in check_output(['mount', '-l']).split('\n'):
        parts = line.split()
        if len(parts) > 2 and parts[2] == mountpoint:
            return parts[0]
    raise SystemError("No device for: " + mountpoint)

def remount(mountpoint):
    """ Remounts the filesystem and clears the inode cache. """
    dev = device(mountpoint)
    invoke("umount", "", mountpoint)
    invoke("mount", "", "-t", "ext4", dev, mountpoint)

def write_file(path):
    """ writes some sample data to the file at path """
    with open(path, "w+") as f:
        f.write(test_data)


def read_file(path):
    """ reads some data from the file at path """
    with open(path, "r") as f:
        return f.read()


@pytest.fixture(scope="module")
def program():
    """ This fixture provides a lambda which, when called, passes the first
    argument as stdin and the subsequent arguments as command-line arguments to
    the fscryptctl binary. """

    # Get the fscryptctl binary path
    dir_path = os.path.dirname(os.path.realpath(__file__))
    binary_path = os.path.join(dir_path, "fscryptctl")

    def invoke_fscryptctl(stdin, *args):
        return invoke(binary_path, stdin, *args)

    return invoke_fscryptctl


@pytest.yield_fixture(scope='function')
def keyring():
    """ This fixture creates a new anonymous session keyring and subscribes the
    process to it. The id of this keyring is returned. On cleanup, the keyring
    will be cleared. """
    keyring_id = keyutils.join_session_keyring()
    yield keyring_id
    keyutils.clear(keyring_id)


@pytest.yield_fixture(scope='module')
def filesystem():
    """ This fixture returns the mountpoint of the designated testing
    filesystem. Before the path is returned and on cleanup, the filesystem is
    unmounted and remounted to clear any cached keys. Throws if the required
    environment variable is not set. """
    mountpoint = os.environ.get(test_env_var)
    if mountpoint == None:
        raise SystemError("Need to set: " + test_env_var)

    remount(mountpoint)
    yield mountpoint
    remount(mountpoint)


@pytest.yield_fixture(scope='function')
def directory(filesystem):
    """ Returns a new testing directory on the testing filesystem. """
    from shutil import rmtree
    test_dir = os.path.join(filesystem, "test")

    os.mkdir(test_dir)
    yield test_dir
    rmtree(test_dir)


def test_get_descriptor(program):
    """ Tests that the get_descriptor command returns the expected value """
    for key, expected_descriptor in key_tests:
        output = program(key, "get_descriptor")
        assert output == expected_descriptor


def test_insert_key(program, keyring):
    """ Tests that insert_key command actually puts the keys in the keyring """
    for key, descriptor in key_tests:
        # Inserting should give the appropriate descriptor
        output = program(key, "insert_key")
        assert output == descriptor

    # After insertion, check that all three keys are there
    for _, descriptor in key_tests:
        # Key should be in the keyring
        id1 = keyutils.search(keyring, b'fscrypt:' +
                              descriptor, keyType=b'logon')
        assert id1 != None

        # Accessing the session keyring should give the same result
        id2 = keyutils.search(keyutils.KEY_SPEC_SESSION_KEYRING, b'fscrypt:' +
                              descriptor, keyType=b'logon')
        assert id1 == id2

        # There should not be keys of type user
        id3 = keyutils.search(keyutils.KEY_SPEC_SESSION_KEYRING, b'fscrypt:' +
                              descriptor)
        assert id3 == None


def test_insert_flags(program, keyring):
    """ tests that the insertion flags give the correct prefixes """
    for flag, prefix in [("--ext4", b'ext4:'), ("--f2fs", b'f2fs:')]:
        output = program(test_key, "insert_key", flag)
        assert output == test_descriptor

        key_id = keyutils.search(
            keyring, prefix + test_descriptor, keyType=b'logon')
        assert key_id != None


def test_set_get_policy(program, directory):
    """ tests that setting a policy on a directory then getting the policy
    does not return an error. """
    program("", "set_policy", test_descriptor, directory)
    program("", "get_policy", directory)


def test_set_get_policy_file(program, directory, keyring):
    """ tests that setting a policy on a directory then getting the policy
    for a file in that directory does not return an error. """
    program("", "set_policy", test_descriptor, directory)
    file = os.path.join(directory, "foo.txt")

    # Should not be able to write file without key present
    with pytest.raises(Exception) as e:
        write_file(file)

    program(test_key, "insert_key", "--ext4")
    write_file(file)

    program("", "get_policy", file)


def test_file_read(program, filesystem, directory, keyring):
    """ tests that we can create an encrypted file, read it and then fail to
    read it if the required key is not present """
    program("", "set_policy", test_descriptor, directory)
    program(test_key, "insert_key", "--ext4")

    file = os.path.join(directory, "bar.txt")
    write_file(file)

    # Should be able to read with key in the keyring (even if we remount)
    assert read_file(file) == test_data
    remount(filesystem)
    assert read_file(file) == test_data

    # After key removed (and cache cleared), filename should not exist.
    keyutils.clear(keyring)
    remount(filesystem)
    assert not os.path.isfile(file)

    # There should be one encrypted file, and it should not be readable
    [encryptedName] = os.listdir(directory)
    encryptedFile = os.path.join(directory, encryptedName)
    assert os.path.isfile(encryptedFile)
    with pytest.raises(Exception) as e:
        read_file(encryptedFile)

    # Putting the key back in should make the file readable again
    program(test_key, "insert_key", "--ext4")
    assert read_file(file) == test_data<|MERGE_RESOLUTION|>--- conflicted
+++ resolved
@@ -31,15 +31,6 @@
 #       | sha512sum --binary
 #       | head --bytes=16
 
-<<<<<<< HEAD
-kl = key_length/2
-test_key = (b'a' * kl) + (b'1' * kl)
-test_descriptor = b'e355a76a11a1be18'
-key_tests = [
-    (test_key, test_descriptor),
-    ((b'b' * kl) + (b'c' * kl), b'af6772415baa0732'),
-    ((b'3' * kl) + (b'd' * kl), b'53f4299e3ad10963'),
-=======
 # The first and second groups of 256 bits must be different.
 half_length = key_length/2
 test_key = (b'a' * half_length) + (b'1' * half_length)
@@ -48,7 +39,6 @@
     (test_key, test_descriptor),
     ((b'b' * half_length) + (b'2' * half_length), b'89bb6950c691e91a'),
     ((b'c' * half_length) + (b'3' * half_length), b'338561500b313743'),
->>>>>>> bbd5ed03
 ]
 
 
